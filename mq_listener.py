"""
消息队列监听模块
@Version: 1.8
@Description: 实现监听消息队列并转发消息到WXApi的功能
@Author: Isaac
@Date: 2025-05-15
"""

import json
import time
import logging
import pika
import os
import asyncio
import requests
from threading import Thread
import argparse
import base64

# 引入项目内部的微信API客户端
from WechatAPI import WechatAPIClient

# 配置日志
logging.basicConfig(
    level=logging.INFO,
    format='%(asctime)s - %(name)s - %(levelname)s - %(message)s',
    handlers=[
        logging.StreamHandler(),
        logging.FileHandler('mq_listener.log')
    ]
)
logger = logging.getLogger('mq_listener')


# 读取项目配置
def load_config():
    try:
        config_path = os.path.join(os.path.dirname(os.path.abspath(__file__)), "main_config.toml")

        # 尝试多种方式加载TOML文件
        try:
            # 尝试使用tomli (Python 3.11+内置库)
            import tomllib
            with open(config_path, "rb") as f:
                return tomllib.load(f)
        except ImportError:
            try:
                # 尝试使用tomli库
                import tomli
                with open(config_path, "rb") as f:
                    return tomli.load(f)
            except ImportError:
                # 简单解析方式，仅解析Protocol版本
                config = {"Protocol": {"version": "849"}}  # 默认值
                with open(config_path, "r", encoding="utf-8") as f:
                    for line in f:
                        if line.strip().startswith("version"):
                            parts = line.split("=")
                            if len(parts) >= 2:
                                version = parts[1].strip().strip('"').strip("'")
                                config["Protocol"]["version"] = version
                                break
                return config

    except Exception as e:
        logger.error(f"加载main_config.toml失败: {e}")
        # 返回默认配置
        return {"Protocol": {"version": "849"}}


class WXAdapter:
    """微信适配器，负责将消息队列的数据格式转换为项目内部格式并发送"""

    def __init__(self):
        """初始化微信适配器"""
        # 从项目配置获取IP和端口
        main_config = load_config()
        protocol_version = main_config.get("Protocol", {}).get("version", "849")

        # 设置API服务器地址
        self.api_ip = "127.0.0.1"
        self.api_port = 9011  # 使用9011端口的API

        logger.info(f"使用协议版本: {protocol_version}, 使用API服务地址: {self.api_ip}:{self.api_port}")

        # 初始化API客户端 - 仅用于数据库访问
        self.wx_client = WechatAPIClient("127.0.0.1", 9091)
        self.friends_cache = {}  # 好友wxid缓存
        self.groups_cache = {}  # 群聊wxid缓存
        self.members_cache = {}  # 群成员wxid缓存
        
        # 缓存管理相关属性
        self.cache_last_updated = {}  # 缓存最后更新时间
        self.cache_expiry_time = 3600  # 缓存过期时间（秒），1小时

        # 从数据库直接获取当前登录的微信号
        self.my_wxid = 'wxid_nmoq1pfooveu12'
        if not self.my_wxid:
            logger.warning("从数据库获取微信号失败，尝试其他方式获取")
            self._try_get_wxid_from_api()

        logger.info(f"当前登录微信号: {self.my_wxid}")

        # 延迟加载缓存，避免初始化时线程问题
        logger.info("WXAdapter初始化完成，将在后台异步加载缓存")

        # 初始化时进行一次缓存加载，后续按需刷新
        self._initial_cache_load()



    def _get_my_wxid_from_db(self):
        """从数据库获取当前登录的微信号"""
        try:
            # 直接使用数据库路径创建新连接，避免线程安全问题
            import sqlite3
            db_path = os.path.join("database", "contacts.db")
            
            if os.path.exists(db_path):
                # 每次都创建新的连接，确保线程安全，设置线程安全模式
                conn = sqlite3.connect(db_path, check_same_thread=False)
                cursor = conn.cursor()

                # 查询我的微信号信息
                cursor.execute("SELECT wxid FROM my_info LIMIT 1")
                result = cursor.fetchone()

                if result and result[0]:
                    conn.close()
                    return result[0]

                # 如果上面的查询失败，尝试另一种方式
                cursor.execute("SELECT value FROM system_settings WHERE key = 'wxid' LIMIT 1")
                result = cursor.fetchone()

                if result and result[0]:
                    conn.close()
                    return result[0]

                conn.close()
                # 如果以上方法都失败，返回一个默认值或空字符串
                logger.warning("无法从数据库获取微信号，将使用空字符串")
                return ""
            else:
                logger.error(f"联系人数据库文件不存在: {db_path}")
                return ""
        except Exception as e:
            logger.error(f"从数据库获取微信号时发生异常: {e}")
            return ""

    def _try_get_wxid_from_api(self):
        """尝试通过API直接获取wxid"""
        try:
            # 直接调用API获取wxid
            url = f'http://{self.api_ip}:{self.api_port}/VXAPI/Login/GetSelf'
            response = requests.get(url, timeout=5)
            if response.status_code == 200:
                result = response.json()
                if result.get("Success"):
                    self.my_wxid = result.get("Data", {}).get("Wxid")
                    logger.info(f"通过API获取到wxid: {self.my_wxid}")
                else:
                    logger.error(f"API获取wxid失败: {result.get('Message')}")
            else:
                logger.error(f"调用API获取wxid失败，状态码: {response.status_code}")
        except Exception as e:
            logger.error(f"通过API获取wxid时出错: {e}")



    def refresh_cache(self):
        """刷新好友和群聊缓存"""
        try:
            # 一次性获取所有联系人数据，避免并发查询冲突
            logger.info("开始刷新联系人和群聊缓存（使用标准数据库方法）")
            
            from database.contacts_db import get_all_contacts
            
            # 只查询一次数据库，避免并发冲突
            all_contacts = get_all_contacts()
            
            if not all_contacts:
                logger.warning("数据库查询返回空结果，跳过缓存更新")
                return
            
            logger.info(f"从数据库获取到 {len(all_contacts)} 个联系人")
            
            # 分别更新好友和群聊缓存，传入已获取的数据
            self._update_friends_cache_with_data(all_contacts)
            self._update_groups_cache_with_data(all_contacts)

            # 记录缓存状态
            friends_count = len(self.friends_cache)
            groups_count = len(self.groups_cache)
            
            logger.info(f"成功刷新好友和群聊缓存 - 好友: {friends_count}个, 群聊: {groups_count}个")
            logger.info(f"好友缓存示例: {list(self.friends_cache.keys())[:5]}")
            logger.info(f"群聊缓存示例: {list(self.groups_cache.keys())}")
            
            # 记录缓存状态摘要
            logger.info(f"缓存统计 - 好友缓存总数: {len(self.friends_cache)}, 群聊缓存总数: {len(self.groups_cache)}")
            
            # 如果群聊缓存为空，提供调试信息
            if groups_count == 0:
                logger.warning("群聊缓存为空，正在检查数据库...")
                self._debug_group_info()
                
        except Exception as e:
            logger.error(f"刷新缓存失败: {e}")
            
    def _debug_group_info(self):
        """调试群聊信息，检查数据库中的群聊数据"""
        try:
            import sqlite3
            db_path = os.path.join("database", "contacts.db")
            
            if os.path.exists(db_path):
                conn = sqlite3.connect(db_path, check_same_thread=False)
                cursor = conn.cursor()
                
                # 检查所有联系人记录
                cursor.execute("""
                SELECT wxid, nickname, type FROM contacts 
                WHERE wxid IS NOT NULL AND wxid != ''
                ORDER BY type, nickname
                """)
                
                rows = cursor.fetchall()
                logger.info(f"数据库中总共有 {len(rows)} 条联系人记录")
                
                # 分类统计
                groups = []
                friends = []
                others = []
                
                for row in rows:
                    wxid, nickname, contact_type = row
                    if contact_type == 'group' or '@chatroom' in (wxid or ''):
                        groups.append((wxid, nickname))
                    elif contact_type != 'group' and '@chatroom' not in (wxid or ''):
                        friends.append((wxid, nickname))
                    else:
                        others.append((wxid, nickname, contact_type))
                
                logger.info(f"群聊数量: {len(groups)}")
                logger.info(f"好友数量: {len(friends)}")
                logger.info(f"其他类型: {len(others)}")
                
                # 查找"广告群"
                cursor.execute("""
                SELECT wxid, nickname, type FROM contacts 
                WHERE nickname LIKE '%广告%' OR nickname LIKE '%广告群%'
                """)
                
                ad_groups = cursor.fetchall()
                if ad_groups:
                    logger.info(f"找到包含'广告'的群聊: {ad_groups}")
                else:
                    logger.warning("数据库中没有找到包含'广告'的群聊")
                
                # 检查是否有以@chatroom结尾的群聊
                cursor.execute("""
                SELECT wxid, nickname, type FROM contacts 
                WHERE wxid LIKE '%@chatroom'
                """)
                
                chatroom_groups = cursor.fetchall()
                if chatroom_groups:
                    logger.info(f"找到 {len(chatroom_groups)} 个@chatroom群聊")
                    for group in chatroom_groups:
                        logger.info(f"  群聊: {group[1]} ({group[0]})")
                else:
                    logger.warning("数据库中没有找到@chatroom群聊")
                
                conn.close()
            else:
                logger.error(f"数据库文件不存在: {db_path}")
        except Exception as e:
            logger.error(f"调试群聊信息时发生异常: {e}")
            
    def check_group_in_db(self, group_name):
        """检查指定群聊是否在数据库中，使用标准数据库查询方法"""
        try:
            from database.contacts_db import get_all_contacts
            
            all_contacts = get_all_contacts()
            logger.info(f"从数据库获取到 {len(all_contacts)} 个联系人，查找群聊: {group_name}")
            
            # 筛选出群聊
            groups = []
            for contact in all_contacts:
                wxid = contact.get("wxid", "")
                nickname = contact.get("nickname", "")
                contact_type = contact.get("type", "")
                
                # 判断是否为群聊
                if contact_type == "group" or "@chatroom" in wxid:
                    groups.append(contact)
            
            logger.info(f"数据库中共有 {len(groups)} 个群聊")
            
            # 精确匹配
            for group in groups:
                if group.get("nickname") == group_name:
                    logger.info(f"精确匹配到群聊: {group_name} -> {group.get('wxid')}")
                    return (group.get("wxid"), group.get("nickname"), group.get("type"))
            
            # 模糊匹配
            fuzzy_matches = []
            for group in groups:
                nickname = group.get("nickname", "")
                if group_name in nickname or nickname in group_name:
                    fuzzy_matches.append(group)
            
            if fuzzy_matches:
                match = fuzzy_matches[0]
                logger.info(f"模糊匹配到群聊: {group_name} -> {match.get('nickname')} ({match.get('wxid')})")
                return (match.get("wxid"), match.get("nickname"), match.get("type"))
            
            logger.warning(f"数据库中未找到群聊: {group_name}")
            
            # 提供调试信息：显示所有群聊名称
            group_names = [g.get("nickname", "") for g in groups if g.get("nickname")]
            logger.info(f"数据库中的所有群聊名称: {group_names}")
            
            return None
            
        except Exception as e:
            logger.error(f"检查群聊时发生异常: {e}")
            import traceback
            logger.error(f"错误详情: {traceback.format_exc()}")
            return None



    def _update_friends_cache_with_data(self, all_contacts):
        """使用已获取的数据更新好友缓存"""
        try:
            # 检查缓存是否过期
            current_time = time.time()
            last_updated = self.cache_last_updated.get("friends", 0)
            
            if "friends" in self.cache_last_updated and last_updated > 0:
                time_since_update = current_time - last_updated
                if time_since_update < self.cache_expiry_time and len(self.friends_cache) > 0:
                    logger.info(f"好友缓存未过期，跳过更新，当前缓存项数: {len(self.friends_cache)}，距上次更新: {time_since_update:.0f}秒")
                    return
                logger.info(f"开始更新好友缓存（距上次更新: {time_since_update:.0f}秒）")
            else:
                logger.info("开始更新好友缓存（首次加载）")
            
            count = 0
            
            # 筛选出非群聊联系人（好友、公众号等）
            for contact in all_contacts:
                wxid = contact.get("wxid", "")
                nickname = contact.get("nickname", "")
                remark = contact.get("remark", "")
                contact_type = contact.get("type", "")
                
                # 判断是否为非群聊：type不为group 且 wxid不包含@chatroom
                if contact_type != "group" and "@chatroom" not in wxid:
                    # 添加昵称到缓存
                    if nickname:
                        self.friends_cache[nickname] = wxid
                        count += 1
                        logger.debug(f"添加好友昵称到缓存: {nickname} -> {wxid}")
                    
                    # 添加备注到缓存
                    if remark and remark != nickname:
                        self.friends_cache[remark] = wxid
                        if not nickname:  # 如果没有昵称，才计数备注
                            count += 1
                        logger.debug(f"添加好友备注到缓存: {remark} -> {wxid}")
            
            # 更新缓存时间戳
            self.cache_last_updated["friends"] = current_time
            logger.info(f"更新好友缓存完成，加载了 {count} 个好友信息，缓存将在 {self.cache_expiry_time//60} 分钟后过期")
            
            # 如果好友数量较少，提供额外信息
            if count < 10:
                logger.warning(f"数据库中好友较少，仅有{count}个")
                # 显示所有非群聊联系人的详细信息
                non_group_contacts = [c for c in all_contacts if c.get("type", "") != "group" and "@chatroom" not in c.get("wxid", "")]
                logger.info(f"数据库中非群聊联系人数: {len(non_group_contacts)}")
                for contact in non_group_contacts[:5]:  # 显示前5个
                    logger.info(f"  - {contact.get('nickname', '未知')} ({contact.get('wxid', '')}) - 类型: {contact.get('type', '未知')}")
                
        except Exception as e:
            logger.error(f"更新好友缓存失败: {e}")
            import traceback
            logger.error(f"错误详情: {traceback.format_exc()}")

    def _update_groups_cache_with_data(self, all_contacts):
        """使用已获取的数据更新群聊缓存"""
        try:
            # 检查缓存是否过期
            current_time = time.time()
            last_updated = self.cache_last_updated.get("groups", 0)
            
            if "groups" in self.cache_last_updated and last_updated > 0:
                time_since_update = current_time - last_updated
                if time_since_update < self.cache_expiry_time and len(self.groups_cache) > 0:
                    logger.info(f"群聊缓存未过期，跳过更新，当前缓存项数: {len(self.groups_cache)}，距上次更新: {time_since_update:.0f}秒")
                    return
                logger.info(f"开始更新群聊缓存（距上次更新: {time_since_update:.0f}秒）")
            else:
                logger.info("开始更新群聊缓存（首次加载）")
            
            count = 0
            
            # 筛选出群聊
            for contact in all_contacts:
                wxid = contact.get("wxid", "")
                nickname = contact.get("nickname", "")
                contact_type = contact.get("type", "")
                
                # 判断是否为群聊：type为group 或 wxid包含@chatroom
                if contact_type == "group" or "@chatroom" in wxid:
                    if wxid and nickname:
                        self.groups_cache[nickname] = wxid
                        count += 1
                        logger.debug(f"添加群聊到缓存: {nickname} -> {wxid}")
            
            # 更新缓存时间戳
            self.cache_last_updated["groups"] = current_time
            logger.info(f"更新群聊缓存完成，加载了 {count} 个群聊信息，缓存将在 {self.cache_expiry_time//60} 分钟后过期")
            
            # 如果群聊数量较少，提供额外信息
            if count < 5:
                logger.warning(f"数据库中群聊较少，仅有{count}个")
                # 显示所有联系人类型的统计
                type_counts = {}
                for contact in all_contacts:
                    contact_type = contact.get("type", "unknown")
                    type_counts[contact_type] = type_counts.get(contact_type, 0) + 1
                logger.info(f"数据库中联系人类型统计: {type_counts}")
                
                # 显示包含@chatroom的联系人
                chatroom_contacts = [c for c in all_contacts if "@chatroom" in c.get("wxid", "")]
                logger.info(f"数据库中包含@chatroom的联系人数: {len(chatroom_contacts)}")
                for contact in chatroom_contacts:
                    logger.info(f"  - {contact.get('nickname', '未知')} ({contact.get('wxid', '')})")
                
        except Exception as e:
            logger.error(f"更新群聊缓存失败: {e}")
            import traceback
            logger.error(f"错误详情: {traceback.format_exc()}")

    def _update_group_members(self, group_wxid):
        """更新指定群聊的成员缓存，直接从数据库获取"""
        try:
            logger.info(f"开始从数据库更新群 {group_wxid} 的成员缓存")
            
            # 直接使用数据库路径创建新连接，避免线程安全问题
            import sqlite3
            db_path = os.path.join("database", "contacts.db")
            
            if os.path.exists(db_path):
                # 每次都创建新的连接，确保线程安全，设置线程安全模式
                conn = sqlite3.connect(db_path, check_same_thread=False)
                cursor = conn.cursor()
                
                # 查询群成员信息
                cursor.execute("""
                SELECT member_wxid, nickname, display_name FROM group_members 
                WHERE group_wxid = ? AND member_wxid IS NOT NULL AND member_wxid != ''
                """, (group_wxid,))
                
                rows = cursor.fetchall()
                
                # 初始化群组成员字典
                if group_wxid not in self.members_cache:
                    self.members_cache[group_wxid] = {}
                
                count = 0
                for row in rows:
                    member_wxid = row[0]
                    nickname = row[1] or ""
                    display_name = row[2] or ""
                    
                    if member_wxid:
                        # 优先使用群显示名，其次使用昵称
                        if display_name:
                            self.members_cache[group_wxid][display_name] = member_wxid
                            count += 1
                        if nickname and nickname != display_name:
                            self.members_cache[group_wxid][nickname] = member_wxid
                            if not display_name:  # 如果没有显示名，才计数
                                count += 1
                
                conn.close()
                logger.info(f"从数据库加载了群 {group_wxid} 的 {count} 名成员")
                
                # 记录数据库中的群成员数量
                if count < 3:
                    logger.warning(f"群 {group_wxid} 的成员信息较少，仅有{count}个，可能需要更新数据库")
                    
            else:
                logger.error(f"联系人数据库文件不存在: {db_path}")
                
        except Exception as e:
            logger.error(f"从数据库更新群成员缓存失败: {e}")



    def _ensure_cache_loaded(self):
        """确保缓存已加载，如果缓存为空则强制加载"""
        if len(self.friends_cache) == 0 and len(self.groups_cache) == 0:
            logger.info("检测到缓存为空，强制进行一次缓存加载")
            try:
                self.refresh_cache()
                logger.info("强制缓存加载完成")
            except Exception as e:
                logger.error(f"强制缓存加载失败: {e}")

    def find_friend_wxid(self, friend_name):
        """通过好友名称查找wxid"""
        # 确保缓存已加载
        self._ensure_cache_loaded()
        
        # 首先从缓存中查找
        if friend_name in self.friends_cache:
            logger.info(f"在缓存中找到好友 {friend_name} 的wxid: {self.friends_cache[friend_name]}")
            return self.friends_cache[friend_name]

        # 缓存中没有，尝试模糊匹配
        logger.info(f"缓存中未找到好友 {friend_name}，尝试模糊匹配")
        for cache_name, wxid in self.friends_cache.items():
            if (friend_name in cache_name) or (cache_name in friend_name):
                logger.info(f"模糊匹配成功: 用户查询 '{friend_name}' 匹配到缓存名称 '{cache_name}', wxid: {wxid}")
                # 添加到缓存以备将来使用
                self.friends_cache[friend_name] = wxid
                return wxid

        # 模糊匹配失败，尝试即时查询一次数据库（不重试）
        logger.info(f"缓存中未找到 {friend_name}，尝试即时查询数据库")
        
        try:
            from database.contacts_db import get_all_contacts
            all_contacts = get_all_contacts()
            if all_contacts:
                # 直接在数据中查找
                for contact in all_contacts:
                    nickname = contact.get("nickname", "")
                    remark = contact.get("remark", "")
                    wxid = contact.get("wxid", "")
                    contact_type = contact.get("type", "")
                    
                    # 判断是否为非群聊
                    if contact_type != "group" and "@chatroom" not in wxid:
                        # 精确匹配
                        if nickname == friend_name or remark == friend_name:
                            logger.info(f"即时查询找到好友: {friend_name} -> {wxid}")
                            self.friends_cache[friend_name] = wxid
                            return wxid
                        # 模糊匹配
                        elif (nickname and friend_name in nickname) or (remark and friend_name in remark):
                            logger.info(f"即时查询模糊匹配到好友: {friend_name} -> {nickname or remark} ({wxid})")
                            self.friends_cache[friend_name] = wxid
                            return wxid
        except Exception as e:
            logger.warning(f"即时查询数据库失败: {e}")

        logger.warning(f"未找到好友 {friend_name} 的wxid，所有匹配方法均失败")
        return None

    def _find_friend_wxid_from_db(self, friend_name):
        """从数据库查找好友wxid，使用标准数据库查询方法"""
        try:
            from database.contacts_db import get_all_contacts
            
            all_contacts = get_all_contacts()
            logger.info(f"从数据库获取到 {len(all_contacts)} 个联系人，查找好友: {friend_name}")
            
            # 筛选出非群聊联系人
            friends = []
            for contact in all_contacts:
                wxid = contact.get("wxid", "")
                contact_type = contact.get("type", "")
                
                # 判断是否为非群聊
                if contact_type != "group" and "@chatroom" not in wxid:
                    friends.append(contact)
            
            logger.info(f"数据库中共有 {len(friends)} 个非群聊联系人")
            
            # 精确匹配（昵称或备注）
            for friend in friends:
                nickname = friend.get("nickname", "")
                remark = friend.get("remark", "")
                wxid = friend.get("wxid", "")
                
                if nickname == friend_name or remark == friend_name:
                    logger.info(f"从数据库精确匹配到好友: {friend_name}, wxid: {wxid}")
                    return wxid
            
            # 模糊匹配（昵称或备注）
            for friend in friends:
                nickname = friend.get("nickname", "")
                remark = friend.get("remark", "")
                wxid = friend.get("wxid", "")
                
                if (nickname and friend_name in nickname) or (remark and friend_name in remark):
                    logger.info(f"从数据库模糊匹配到好友: {friend_name} 匹配到 {nickname or remark}, wxid: {wxid}")
                    return wxid
            
            logger.info(f"在数据库中未找到好友 {friend_name}")
            return None
            
        except Exception as e:
            logger.error(f"从数据库查找好友wxid失败: {e}")
            import traceback
            logger.error(f"错误详情: {traceback.format_exc()}")
            return None

    def find_group_wxid(self, group_name):
        """通过群聊名称查找wxid"""
        # 确保缓存已加载
        self._ensure_cache_loaded()
        
        # 首先从缓存中查找
        if group_name in self.groups_cache:
            logger.info(f"在缓存中找到群聊 {group_name} 的wxid: {self.groups_cache[group_name]}")
            return self.groups_cache[group_name]

        # 缓存中没有，尝试模糊匹配
        logger.info(f"缓存中未找到群聊 {group_name}，尝试模糊匹配")
        for cache_name, wxid in self.groups_cache.items():
            # 检查名称是否包含子字符串
            if (group_name in cache_name) or (cache_name in group_name):
                logger.info(f"模糊匹配成功: 用户查询 '{group_name}' 匹配到缓存名称 '{cache_name}', wxid: {wxid}")
                # 添加到缓存以备将来使用
                self.groups_cache[group_name] = wxid
                return wxid

        # 模糊匹配失败，尝试即时查询一次数据库（不重试）
        logger.info(f"缓存中未找到 {group_name}，尝试即时查询数据库")
        
        try:
            from database.contacts_db import get_all_contacts
            all_contacts = get_all_contacts()
            if all_contacts:
                # 直接在数据中查找群聊
                for contact in all_contacts:
                    nickname = contact.get("nickname", "")
                    wxid = contact.get("wxid", "")
                    contact_type = contact.get("type", "")
                    
                    # 判断是否为群聊
                    if contact_type == "group" or "@chatroom" in wxid:
                        # 精确匹配
                        if nickname == group_name:
                            logger.info(f"即时查询找到群聊: {group_name} -> {wxid}")
                            self.groups_cache[nickname] = wxid
                            return wxid
                        # 模糊匹配
                        elif nickname and (group_name in nickname or nickname in group_name):
                            logger.info(f"即时查询模糊匹配到群聊: {group_name} -> {nickname} ({wxid})")
                            self.groups_cache[nickname] = wxid
                            self.groups_cache[group_name] = wxid
                            return wxid
        except Exception as e:
            logger.warning(f"即时查询数据库失败: {e}")

        logger.warning(f"未找到群聊 {group_name} 的wxid，所有匹配方法均失败")
        
        # 提供调试信息
        logger.info(f"当前群聊缓存中共有 {len(self.groups_cache)} 个群聊:")
        for name, wxid in list(self.groups_cache.items())[:10]:  # 显示前10个
            logger.info(f"  - {name} ({wxid})")
        
        return None

    def find_member_wxid(self, group_wxid, member_name):
<<<<<<< HEAD
        """在指定群聊中查找成员wxid - 优先从好友列表匹配"""
        # 优先从好友列表中查找
        logger.info(f"优先从好友列表中查找成员 {member_name}")
=======
        """在指定群聊中查找成员wxid - 优先从好友列表查找，找不到再查群成员"""
        # 优先从好友列表中查找
        logger.info(f"优先从好友列表查找成员: {member_name}")
>>>>>>> f330f3c5
        friend_wxid = self.find_friend_wxid(member_name)

        if friend_wxid:
            logger.info(f"在好友列表中找到 {member_name} 的wxid: {friend_wxid}")
<<<<<<< HEAD
            # 如果在好友列表中找到，添加到群成员缓存中以便下次快速访问
=======
            # 如果在好友列表中找到，也添加到群成员缓存中以备后用
>>>>>>> f330f3c5
            if group_wxid not in self.members_cache:
                self.members_cache[group_wxid] = {}
            self.members_cache[group_wxid][member_name] = friend_wxid
            return friend_wxid

<<<<<<< HEAD
        # 如果好友列表中没有找到，再从群成员中查找
        logger.info(f"好友列表中未找到 {member_name}，尝试从群 {group_wxid} 成员中查找")
=======
        # 好友列表中没找到，再从群成员中查找
        logger.info(f"好友列表中未找到 {member_name}，继续在群 {group_wxid} 成员中查找")
>>>>>>> f330f3c5
        
        # 首先检查是否有该群的缓存
        if group_wxid not in self.members_cache:
            logger.info(f"缓存中没有群 {group_wxid} 的成员信息，尝试获取")
            self._update_group_members(group_wxid)

        # 查找群成员
        if group_wxid in self.members_cache:
            # 精确匹配
            if member_name in self.members_cache[group_wxid]:
                logger.info(
                    f"在群 {group_wxid} 成员中找到 {member_name} 的wxid: {self.members_cache[group_wxid][member_name]}")
                return self.members_cache[group_wxid][member_name]

            # 模糊匹配
            logger.info(f"在群 {group_wxid} 成员中未精确匹配到 {member_name}，尝试模糊匹配")
            for cache_name, wxid in self.members_cache[group_wxid].items():
                if (member_name in cache_name) or (cache_name in member_name):
                    logger.info(f"模糊匹配成功: '{member_name}' 匹配到群成员 '{cache_name}', wxid: {wxid}")
                    # 添加到缓存以备将来使用
                    self.members_cache[group_wxid][member_name] = wxid
                    return wxid

            # 如果找不到，可能是缓存过期，尝试刷新
            logger.info(f"缓存中未找到群成员 {member_name}，尝试刷新群成员缓存")
            self._update_group_members(group_wxid)

            # 再次尝试精确匹配
            if member_name in self.members_cache[group_wxid]:
                logger.info(
                    f"刷新缓存后在群 {group_wxid} 成员中找到 {member_name} 的wxid: {self.members_cache[group_wxid][member_name]}")
                return self.members_cache[group_wxid][member_name]

            # 再次尝试模糊匹配
            for cache_name, wxid in self.members_cache[group_wxid].items():
                if (member_name in cache_name) or (cache_name in member_name):
                    logger.info(f"刷新缓存后模糊匹配成功: '{member_name}' 匹配到群成员 '{cache_name}', wxid: {wxid}")
                    self.members_cache[group_wxid][member_name] = wxid
                    return wxid

<<<<<<< HEAD
        logger.warning(f"无法找到成员 {member_name} 的wxid，所有匹配方法均失败")
=======
        logger.warning(f"无法找到成员 {member_name} 的wxid，好友列表和群成员列表中均未找到")
>>>>>>> f330f3c5
        return None

    async def process_message_async(self, data):
        """
        异步处理消息队列中的消息
        
        Args:
            data: 原始消息数据，格式为
                {
                    "receiver_name": ["朱欣园"], 
                    "message": "测试一下33", 
                    "group_name": ["测试发送消息"], 
                    "time": "2025-03-03 11:20:51"
                }
        """
        start_time = time.time()
        try:
            receiver_names = data.get("receiver_name", [])
            content = data.get("message", "")
            group_names = data.get("group_name", [])

            # 日志记录完整消息数据用于调试
            logger.info(
                f"处理消息: receiver_names={receiver_names}, group_names={group_names}, content长度={len(content)}")

            # 处理可能的错误情况
            if not receiver_names and not group_names:
                logger.error("既没有指定群聊也没有指定好友，无法发送消息")
                return

            # 判断是否为图片URL消息
            is_image_url = self._is_image_url(content)

            # 判断是群聊消息还是个人消息
            if group_names and any(group_names):
                self._process_group_message(group_names, receiver_names, content, is_image_url)
            elif receiver_names and any(receiver_names):
                self._process_private_message(receiver_names, content, is_image_url)
            else:
                logger.error("既没有指定群聊也没有指定好友，无法发送消息")

        except Exception as e:
            logger.error(f"处理消息时发生异常: {e}")
            import traceback
            logger.error(f"错误详情: {traceback.format_exc()}")
        finally:
            end_time = time.time()
            processing_time = (end_time - start_time) * 1000  # 转换为毫秒
            logger.info(f"消息处理耗时: {processing_time:.2f}ms")
            
    def process_message(self, data):
        """
        处理消息队列中的消息，同步接口，内部使用异步处理
        
        Args:
            data: 原始消息数据，格式为字典
        """
        loop = asyncio.new_event_loop()
        asyncio.set_event_loop(loop)
        try:
            return loop.run_until_complete(self.process_message_async(data))
        finally:
            loop.close()
            
    def _is_image_url(self, content):
        """判断内容是否为图片URL"""
        if content.startswith(('http://', 'https://')):
            if any(content.lower().endswith(ext) for ext in ['.jpg', '.jpeg', '.png', '.gif', '.webp']):
                logger.info(f"检测到图片URL消息: {content}")
                return True
            elif any(keyword in content.lower() for keyword in ['image', 'photo', 'picture', 'img', 'pic', '.jpg', '.jpeg', '.png', '.gif']):
                logger.info(f"检测到可能的图片URL消息: {content}")
                return True
        return False
        
    def _process_group_message(self, group_names, receiver_names, content, is_image_url):
        """处理群聊消息"""
        for group_name in group_names:
            # 从数据库缓存获取群聊wxid
            group_wxid = self.find_group_wxid(group_name)

            if not group_wxid:
                logger.error(f"无法找到群聊 {group_name} 的wxid")
                continue

            # 处理@功能
            if receiver_names and any(receiver_names) and not is_image_url:
                # 检查是否@全体成员
                if self._handle_at_all_members(group_wxid, group_name, content, receiver_names):
                    continue
                # 处理@特定成员
                if self._handle_at_members(group_wxid, group_name, content, receiver_names):
                    continue

            # 发送普通消息或图片
            self._send_normal_message(group_wxid, group_name, content, is_image_url)
            
    def _handle_at_all_members(self, group_wxid, group_name, content, receiver_names):
        """处理@全体成员"""
        if "所有人" in receiver_names or "全体成员" in receiver_names or "all" in receiver_names:
            # @全体成员的特殊处理
            logger.info(f"检测到@全体成员请求，群聊: {group_name}")
            at_msg = "@所有人 " + content
            result = self.send_at_all(group_wxid, at_msg)
            logger.info(f"发送群聊@全体成员消息结果: {result}, 群聊: {group_name}, 内容: {content}")
            return True
        return False
        
    def _handle_at_members(self, group_wxid, group_name, content, receiver_names):
        """处理@特定成员"""
        at_wxids = []
        successful_names = []
        failed_names = []
        
        logger.info(f"开始处理@成员，群聊: {group_name}, 要@的成员: {receiver_names}")
        
        # 获取接收者的wxid
        for receiver_name in receiver_names:
            if receiver_name in ["所有人", "全体成员", "all"]:
                continue  # 跳过特殊标记
            # 从数据库缓存获取成员wxid
            member_wxid = self.find_member_wxid(group_wxid, receiver_name)

            if member_wxid:
                at_wxids.append(member_wxid)
                successful_names.append(receiver_name)
                logger.info(f"成功获取 {receiver_name} 的wxid: {member_wxid}")
            else:
                failed_names.append(receiver_name)
                logger.warning(f"在群 {group_name} 中未找到成员 {receiver_name} 的wxid")

        logger.info(f"@成员处理结果 - 成功: {successful_names}, 失败: {failed_names}, at_wxids数量: {len(at_wxids)}")

        # 如果找到了@的对象
        if at_wxids:
            # 构造@消息
            at_names = []
            for receiver_name in receiver_names:
                if receiver_name not in ["所有人", "全体成员", "all"]:  # 防止特殊标记被当作名字@
                    at_names.append(f"@{receiver_name}")

            at_msg = " ".join(at_names) + " " + content
            logger.info(f"准备发送@消息: {at_msg[:100]}...")
            logger.info(f"at_wxids列表: {at_wxids}")
            
            # 发送@消息，包含at_list
            try:
                result = self.send_message(group_wxid, at_msg, at_wxids)
                logger.info(f"发送群聊@消息结果: {result}, 群聊: {group_name}, @成员: {receiver_names}")
                return True
            except Exception as e:
                logger.error(f"发送@消息时出现异常: {e}")
                import traceback
                logger.error(f"异常详情: {traceback.format_exc()}")
                return False
        else:
            # 如果没有找到任何@的对象，进行详细分析
            missing_contacts = [name for name in receiver_names if name not in ["所有人", "全体成员", "all"]]
            if missing_contacts:
                logger.warning(f"无法找到要@的联系人: {missing_contacts}，开始详细分析")
                self.analyze_missing_contacts(missing_contacts)
        return False
        
    def _send_normal_message(self, wxid, name, content, is_image_url):
        """发送普通消息或图片"""
        if is_image_url:
            result = self.send_image_url(wxid, content)
            logger.info(f"发送图片消息结果: {result}, 接收者: {name}, 图片URL: {content}")
        else:
            # 发送普通消息
            result = self.send_message(wxid, content)
            logger.info(f"发送普通消息结果: {result}, 接收者: {name}, 内容: {content}")
            
    def _process_private_message(self, receiver_names, content, is_image_url):
        """处理个人消息"""
        for receiver_name in receiver_names:
            # 从数据库缓存获取好友wxid
            friend_wxid = self.find_friend_wxid(receiver_name)

            if not friend_wxid:
                logger.error(f"无法找到好友 {receiver_name} 的wxid")
                continue

            # 发送消息
            self._send_normal_message(friend_wxid, receiver_name, content, is_image_url)

    def _initial_cache_load(self):
        """初始化时进行一次缓存加载"""
        
        def initial_load():
            # 等待5秒确保初始化完成
            logger.info("准备进行初始缓存加载，5秒后开始...")
            time.sleep(5)
            
            try:
                logger.info("开始初始缓存加载")
                self.refresh_cache()
                logger.info("初始缓存加载完成，后续将按需刷新（缓存有效期1小时）")
            except Exception as e:
                logger.error(f"初始缓存加载失败: {e}")
                logger.info("初始加载失败，将在消息处理时按需加载缓存")

        # 创建并启动一次性线程
        load_thread = Thread(target=initial_load, daemon=True)
        load_thread.start()
        logger.info("已启动初始缓存加载线程，后续采用按需刷新机制")

    def send_message(self, to_wxid: str, content: str, at_list=None):
        """
        发送消息，直接调用API的/VXAPI/Msg/SendTxt端点
        
        Args:
            to_wxid: 接收者的wxid
            content: 消息内容
            at_list: 要@的用户wxid列表，可选
        
        Returns:
            响应结果
        """
        try:
<<<<<<< HEAD

=======
>>>>>>> f330f3c5
            # 处理at_list参数
            at_str = ""
            if at_list:
                if isinstance(at_list, list):
                    at_str = ",".join(at_list)
                elif isinstance(at_list, str):
                    at_str = at_list

            # 确保有有效的微信ID
            if not hasattr(self, 'my_wxid') or not self.my_wxid:
                self.my_wxid = self._get_my_wxid_from_db()
                if not self.my_wxid:
                    # 再次尝试从API获取
                    self._try_get_wxid_from_api()

                if not self.my_wxid:
                    logger.error("无法获取我的微信ID，无法发送消息")
                    return {"success": False, "error": "无法获取我的微信ID"}

            # 构造请求数据
            json_param = {
                "Wxid": self.my_wxid,  # 发送者的wxid
                "ToWxid": to_wxid,  # 接收者的wxid
                "Content": content,  # 消息内容
                "Type": 1,  # 消息类型（1为文本）
                "At": at_str  # 要@的用户
            }

            # 日志记录请求参数，遮盖消息内容
            safe_param = json_param.copy()
            if len(content) > 30:
                safe_param["Content"] = content[:30] + "..."

                # 直接发送HTTP请求到API端点
            url = f'http://{self.api_ip}:{self.api_port}/VXAPI/Msg/SendTxt'
            logger.info(f"发送消息请求: URL={url}, 数据={safe_param}")

            # 改进的重试机制
            max_retries = 3
            retry_count = 0
            success = False
            response = None
            base_delay = 2  # 基础延迟时间

            while retry_count < max_retries and not success:
                try:
                    # 增加超时时间
                    response = requests.post(url, json=json_param, timeout=15)
                    if response.status_code == 200:
                        success = True
                    else:
                        retry_count += 1
                        delay = base_delay * (2 ** (retry_count - 1))  # 指数退避
                        logger.warning(
                            f"API请求失败，状态码: {response.status_code}，重试次数: {retry_count}/{max_retries}，{delay}秒后重试")
                        time.sleep(delay)
                except Exception as e:
                    retry_count += 1
                    delay = base_delay * (2 ** (retry_count - 1))  # 指数退避
                    logger.warning(f"API请求异常: {e}，重试次数: {retry_count}/{max_retries}，{delay}秒后重试")
                    if retry_count < max_retries:
                        time.sleep(delay)

            # 处理响应
            if success and response:
                try:
                    result = response.json()
                    if result.get("Success"):
                        logger.info(f"消息发送成功，响应: {result}")
                        data = result.get("Data")
                        # 返回客户端消息ID、创建时间和新消息ID
                        return {
                            "success": True,
                            "client_msg_id": data.get("List")[0].get("ClientMsgid"),
                            "create_time": data.get("List")[0].get("Createtime"),
                            "new_msg_id": data.get("List")[0].get("NewMsgId")
                        }
                    else:
                        error_msg = result.get("Message", "未知错误")
                        logger.error(f"API返回失败: {error_msg}")

                        # 如果是登录问题，尝试重新获取wxid
                        if "请先登录" in error_msg or "未登录" in error_msg:
                            logger.warning("检测到登录问题，尝试重新获取wxid")
                            self._try_get_wxid_from_api()

                        return {"success": False, "error": error_msg}
                except Exception as e:
                    logger.error(f"处理API响应时出错: {e}, 响应内容: {response.text}")
                    return {"success": False, "error": f"处理响应错误: {str(e)}"}
            else:
                error_msg = f"API请求失败，重试{max_retries}次后依然失败"
                if response:
                    error_msg += f"，状态码: {response.status_code}"
                logger.error(error_msg)
                return {"success": False, "error": error_msg}
        except Exception as e:
            logger.error(f"发送消息时发生异常: {e}")
            return {"success": False, "error": str(e)}

    def send_image_url(self, to_wxid: str, image_url: str):
        """
        发送图片URL消息，先下载图片转为Base64后调用API的/VXAPI/Msg/UploadImg端点
        
        Args:
            to_wxid: 接收者的wxid
            image_url: 图片URL
        
        Returns:
            响应结果
        """
        try:
            # 确保有有效的微信ID
            if not hasattr(self, 'my_wxid') or not self.my_wxid:
                self.my_wxid = self._get_my_wxid_from_db()
                if not self.my_wxid:
                    # 再次尝试从API获取
                    self._try_get_wxid_from_api()

                if not self.my_wxid:
                    logger.error("无法获取我的微信ID，无法发送消息")
                    return {"success": False, "error": "无法获取我的微信ID"}

            # 先下载图片
            logger.info(f"开始下载图片: {image_url}")
            try:
                response = requests.get(image_url, timeout=30)
                if response.status_code != 200:
                    logger.error(f"下载图片失败，状态码: {response.status_code}")
                    return self.send_message(to_wxid, f"[图片下载失败] {image_url}")

                # 将图片内容转换为Base64编码
                image_data = response.content
                base64_data = base64.b64encode(image_data).decode('utf-8')
                logger.info(f"图片下载成功，大小: {len(image_data)} 字节, Base64长度: {len(base64_data)}")

            except Exception as e:
                logger.error(f"下载图片时出错: {e}")
                return self.send_message(to_wxid, f"[图片下载失败] {image_url} - {str(e)}")

            # 构造请求数据
            json_param = {
                "Wxid": self.my_wxid,  # 发送者的wxid
                "ToWxid": to_wxid,  # 接收者的wxid
                "Base64": base64_data  # 图片Base64编码
            }

            # 日志记录请求参数 (不记录Base64数据以避免日志过大)
            logger.info(f"发送图片消息请求参数: {{Wxid: {self.my_wxid}, ToWxid: {to_wxid}, Base64: [数据已省略]}}")

            # 直接发送HTTP请求到API端点
            url = f'http://{self.api_ip}:{self.api_port}/VXAPI/Msg/UploadImg'
            logger.info(f"发送图片消息请求: URL={url}")

            # 发送请求
            max_retries = 3
            retry_count = 0
            success = False
            response = None

            while retry_count < max_retries and not success:
                try:
                    response = requests.post(url, json=json_param, timeout=30)  # 图片可能较大，增加超时时间
                    if response.status_code == 200:
                        success = True
                    else:
                        retry_count += 1
                        logger.warning(
                            f"API请求失败，状态码: {response.status_code}，重试次数: {retry_count}/{max_retries}")
                        time.sleep(1)  # 等待1秒后重试
                except Exception as e:
                    retry_count += 1
                    logger.warning(f"API请求异常: {e}，重试次数: {retry_count}/{max_retries}")
                    time.sleep(1)  # 等待1秒后重试

            # 处理响应
            if success and response:
                try:
                    result = response.json()
                    if result.get("Success"):
                        logger.info(f"图片消息发送成功，响应: {result}")
                        return {
                            "success": True,
                            "data": result.get("Data")
                        }
                    else:
                        error_msg = result.get("Message", "未知错误")
                        logger.error(f"API返回失败: {error_msg}")

                        # 如果图片发送接口失败，尝试使用文本方式发送URL
                        if retry_count >= max_retries - 1:
                            logger.info(f"图片发送失败，尝试使用文本方式发送URL")
                            return self.send_message(to_wxid, f"[图片] {image_url}")

                        return {"success": False, "error": error_msg}
                except Exception as e:
                    logger.error(f"处理API响应时出错: {e}, 响应内容: {response.text}")
                    return {"success": False, "error": f"处理响应错误: {str(e)}"}
            else:
                error_msg = f"API请求失败，重试{max_retries}次后依然失败"
                if response:
                    error_msg += f"，状态码: {response.status_code}"
                logger.error(error_msg)

                # 所有重试都失败，尝试使用文本方式发送URL
                logger.info(f"图片发送失败，尝试使用文本方式发送URL")
                return self.send_message(to_wxid, f"[图片] {image_url}")
        except Exception as e:
            logger.error(f"发送图片消息时发生异常: {e}")
            return {"success": False, "error": str(e)}

    def send_at_all(self, to_wxid: str, content: str):
        """
        发送@全体成员消息，直接调用API的/VXAPI/Msg/SendTxt端点
        
        Args:
            to_wxid: 群聊的wxid
            content: 消息内容
        
        Returns:
            响应结果
        """
        try:
            # 确保有有效的微信ID
            if not hasattr(self, 'my_wxid') or not self.my_wxid:
                self.my_wxid = self._get_my_wxid_from_db()
                if not self.my_wxid:
                    # 再次尝试从API获取
                    self._try_get_wxid_from_api()

                if not self.my_wxid:
                    logger.error("无法获取我的微信ID，无法发送消息")
                    return {"success": False, "error": "无法获取我的微信ID"}

            # 构造请求数据 - @所有人的特殊格式
            json_param = {
                "Wxid": self.my_wxid,  # 发送者的wxid
                "ToWxid": to_wxid,  # 接收者的wxid
                "Content": content,  # 消息内容
                "Type": 1,  # 消息类型（1为文本）
                "At": "notify@all"  # 特殊标记，表示@所有人
            }

            # 日志记录请求参数，遮盖消息内容
            safe_param = json_param.copy()
            if len(content) > 30:
                safe_param["Content"] = content[:30] + "..."

                # 直接发送HTTP请求到API端点
            url = f'http://{self.api_ip}:{self.api_port}/VXAPI/Msg/SendTxt'
            logger.info(f"发送@全体成员消息请求: URL={url}, 数据={safe_param}")

            # 发送请求
            max_retries = 3
            retry_count = 0
            success = False
            response = None

            while retry_count < max_retries and not success:
                try:
                    response = requests.post(url, json=json_param, timeout=10)
                    if response.status_code == 200:
                        success = True
                    else:
                        retry_count += 1
                        logger.warning(
                            f"API请求失败，状态码: {response.status_code}，重试次数: {retry_count}/{max_retries}")
                        time.sleep(1)  # 等待1秒后重试
                except Exception as e:
                    retry_count += 1
                    logger.warning(f"API请求异常: {e}，重试次数: {retry_count}/{max_retries}")
                    time.sleep(1)  # 等待1秒后重试

            # 处理响应
            if success and response:
                try:
                    result = response.json()
                    if result.get("Success"):
                        logger.info(f"@全体成员消息发送成功，响应: {result}")
                        data = result.get("Data")
                        # 返回客户端消息ID、创建时间和新消息ID
                        return {
                            "success": True,
                            "client_msg_id": data.get("List")[0].get(
                                "ClientMsgid") if data and "List" in data else None,
                            "create_time": data.get("List")[0].get("Createtime") if data and "List" in data else None,
                            "new_msg_id": data.get("List")[0].get("NewMsgId") if data and "List" in data else None
                        }
                    else:
                        error_msg = result.get("Message", "未知错误")
                        logger.error(f"API返回失败: {error_msg}")

                        # 如果是登录问题，尝试重新获取wxid
                        if "请先登录" in error_msg or "未登录" in error_msg:
                            logger.warning("检测到登录问题，尝试重新获取wxid")
                            self._try_get_wxid_from_api()

                        return {"success": False, "error": error_msg}
                except Exception as e:
                    logger.error(f"处理API响应时出错: {e}, 响应内容: {response.text}")
                    return {"success": False, "error": f"处理响应错误: {str(e)}"}
            else:
                error_msg = f"API请求失败，重试{max_retries}次后依然失败"
                if response:
                    error_msg += f"，状态码: {response.status_code}"
                logger.error(error_msg)
                return {"success": False, "error": error_msg}
        except Exception as e:
            logger.error(f"发送@全体成员消息时发生异常: {e}")
            return {"success": False, "error": str(e)}

<<<<<<< HEAD
=======


>>>>>>> f330f3c5

class MessageConsumer(Thread):
    """消息队列消费者，负责从MQ接收消息并处理"""

    def __init__(self, wx_adapter, host='localhost', port=5672, queue='message_queue',
                 username='guest', password='guest'):
        """
        初始化消息消费者
        
        Args:
            wx_adapter: 微信适配器实例
            host: RabbitMQ服务器地址
            port: RabbitMQ服务器端口
            queue: 队列名称
            username: RabbitMQ用户名
            password: RabbitMQ密码
        """
        super().__init__()
        self.wx_adapter = wx_adapter
        self.host = host
        self.port = port
        self.queue = queue
        self.username = username
        self.password = password
        self.connection = None
        self.channel = None
        self.running = True
        self.daemon = True  # 设置为守护线程，主线程结束时自动结束
        self.max_retry_interval = 60  # 最大重试间隔（秒）
        self.retry_interval = 5  # 初始重试间隔（秒）
        self.retry_count = 0  # 重试计数
        logger.info(f"初始化 MessageConsumer: host={self.host}, port={self.port}, queue={self.queue}")

    def connect(self):
        """连接到RabbitMQ服务器"""
        try:
            logger.info(f"正在连接 RabbitMQ: {self.host}:{self.port}, 队列: {self.queue}")
            # 创建连接凭证
            credentials = pika.PlainCredentials(self.username, self.password)
            # 创建连接参数
            parameters = pika.ConnectionParameters(
                host=self.host,
                port=self.port,
                credentials=credentials,
                heartbeat=600,
                blocked_connection_timeout=300
            )
            # 建立连接
            self.connection = pika.BlockingConnection(parameters)
            # 创建频道
            self.channel = self.connection.channel()
            # 声明队列
            self.channel.queue_declare(queue=self.queue, durable=True)
            logger.info(f"成功连接到 RabbitMQ 服务器 {self.host}:{self.port}, 队列: {self.queue}")
            # 连接成功，重置重试参数
            self.retry_interval = 5
            self.retry_count = 0
            return True
        except Exception as e:
            logger.error(f"连接 RabbitMQ 失败: {e}, host={self.host}, port={self.port}, queue={self.queue}")
            return False

    def run(self):
        """启动消费者线程"""
        while self.running:
            try:
                if not self.connection or self.connection.is_closed:
                    if not self.connect():
                        # 使用指数退避策略
                        self.retry_count += 1
                        self.retry_interval = min(self.max_retry_interval, self.retry_interval * 1.5)
                        logger.warning(f"连接失败，第 {self.retry_count} 次重试，将在 {self.retry_interval:.1f} 秒后重试")
                        time.sleep(self.retry_interval)
                        continue

                # 设置每次只处理一条消息
                self.channel.basic_qos(prefetch_count=1)

                # 定义消息处理回调函数
                def on_message(ch, method, properties, body):
                    try:
                        # 解码消息内容
                        message = body.decode('utf-8')
                        logger.info(f"收到消息: {message}")

                        # 解析消息内容
                        data_list = json.loads(message)

                        # 处理每条消息
                        for data in data_list:
                            # 直接处理消息
                            self.wx_adapter.process_message(data)

                        # 确认消息已处理
                        ch.basic_ack(delivery_tag=method.delivery_tag)
                    except json.JSONDecodeError as e:
                        logger.error(f"解析消息内容失败: {e}")
                        # 消息格式错误，直接确认丢弃
                        ch.basic_ack(delivery_tag=method.delivery_tag)
                    except Exception as e:
                        logger.error(f"处理消息时发生异常: {e}")
                        # 消息处理失败，重新入队
                        ch.basic_nack(delivery_tag=method.delivery_tag, requeue=True)

                # 开始消费消息
                self.channel.basic_consume(queue=self.queue, on_message_callback=on_message)

                logger.info(f"开始从队列 {self.queue} 消费消息...")

                # 使用更健壮的方式启动消费
                try:
                    self.channel.start_consuming()
                except Exception as e:
                    if not self.running:
                        # 如果是因为调用了 stop 方法导致的异常，则忽略
                        logger.info("消息消费已停止")
                    else:
                        # 其他异常则记录并重试
                        logger.error(f"消费消息时发生异常: {e}")
                        if self.connection and not self.connection.is_closed:
                            try:
                                self.connection.close()
                            except:
                                pass
                        self.connection = None
                        time.sleep(5)  # 发生异常，等待5秒后重试

            except pika.exceptions.AMQPConnectionError as e:
                logger.error(f"RabbitMQ 连接断开: {e}")
                self.connection = None
                # 使用指数退避策略
                self.retry_count += 1
                self.retry_interval = min(self.max_retry_interval, self.retry_interval * 1.5)
                logger.warning(f"连接断开，第 {self.retry_count} 次重试，将在 {self.retry_interval:.1f} 秒后重试")
                time.sleep(self.retry_interval)

    def stop(self):
        """停止消费者线程"""
        self.running = False
        try:
            if self.channel and hasattr(self.channel, 'stop_consuming'):
                try:
                    self.channel.stop_consuming()
                except Exception as e:
                    logger.warning(f"停止消费时发生异常: {e}")

            if self.connection and not self.connection.is_closed:
                try:
                    self.connection.close()
                except Exception as e:
                    logger.warning(f"关闭连接时发生异常: {e}")

            logger.info("RabbitMQ 消费者已停止")
        except Exception as e:
            logger.error(f"停止 RabbitMQ 消费者时发生异常: {e}")


class MQListener:
    """消息队列监听器，用于启动和管理消息消费者"""

    def __init__(self, config):
        """
        初始化消息队列监听器
        
        Args:
            config: 配置字典，包含以下键:
                - rabbitmq_host: RabbitMQ服务器地址
                - rabbitmq_port: RabbitMQ服务器端口
                - rabbitmq_queue: 队列名称
                - rabbitmq_user: RabbitMQ用户名
                - rabbitmq_password: RabbitMQ密码
        """
        self.config = config

        # 初始化微信适配器
        self.wx_adapter = WXAdapter()

        # 初始化消息消费者
        self.message_consumer = MessageConsumer(
            wx_adapter=self.wx_adapter,
            host=config.get('rabbitmq_host', 'localhost'),
            port=config.get('rabbitmq_port', 5672),
            queue=config.get('rabbitmq_queue', 'message_queue'),
            username=config.get('rabbitmq_user', 'guest'),
            password=config.get('rabbitmq_password', 'guest')
        )

    def start(self):
        """启动消息队列监听器"""
        logger.info("启动消息队列监听器")
        self.message_consumer.start()

    def stop(self):
        """停止消息队列监听器"""
        logger.info("停止消息队列监听器")
        self.message_consumer.stop()


# 使用示例
if __name__ == "__main__":
    # 读取项目配置
    main_config = load_config()
    mq_config = main_config.get("MessageQueue", {})

    # 添加命令行参数支持
    parser = argparse.ArgumentParser(description="消息队列监听器")
    parser.add_argument('--test', action='store_true', help='启用测试模式')
    parser.add_argument('--list', action='store_true', help='列出已缓存的群聊和用户')
    parser.add_argument('--check', type=str, help='检查指定群聊是否在数据库中')
    parser.add_argument('--debug', action='store_true', help='显示数据库调试信息')
    parser.add_argument('--group', type=str, help='测试发送的群名称')
    parser.add_argument('--user', type=str, help='测试发送的用户名称')
    parser.add_argument('--message', type=str, help='测试发送的消息内容')
    parser.add_argument('--at', type=str, help='需要@的用户，多个用户用逗号分隔')
    parser.add_argument('--atall', action='store_true', help='@全体成员')
    parser.add_argument('--image', type=str, help='测试发送的图片URL')
    args = parser.parse_args()

    # 测试模式
    if args.test or args.list or args.check or args.debug:
        logger.info("启动测试模式")
        wx_adapter = WXAdapter()

        # 显示数据库调试信息
        if args.debug:
            logger.info("显示数据库调试信息")
            wx_adapter._debug_group_info()
            exit(0)

        # 检查指定群聊是否在数据库中
        if args.check:
            logger.info(f"检查群聊 '{args.check}' 是否在数据库中")
            result = wx_adapter.check_group_in_db(args.check)
            if result:
                logger.info(f"找到群聊: {result}")
                # 同时测试缓存查找
                logger.info("测试缓存查找功能...")
                wx_adapter.refresh_cache()
                cached_wxid = wx_adapter.find_group_wxid(args.check)
                if cached_wxid:
                    logger.info(f"缓存查找成功: {args.check} -> {cached_wxid}")
                else:
                    logger.warning(f"缓存查找失败: {args.check}")
            else:
                logger.warning(f"未找到群聊: {args.check}")
            exit(0)

        # 列出已缓存的群聊和用户
        if args.list:
            logger.info("刷新缓存并显示可用的群和用户")
            wx_adapter.refresh_cache()
            
            logger.info(f"好友列表({len(wx_adapter.friends_cache)}个): {list(wx_adapter.friends_cache.keys())}")
            logger.info(f"群列表({len(wx_adapter.groups_cache)}个): {list(wx_adapter.groups_cache.keys())}")
            exit(0)

        # 测试消息内容：优先使用图片URL，其次使用普通消息
        test_message = ""
        is_image = False

        if args.image:
            test_message = args.image
            is_image = True
            logger.info(f"测试发送图片URL: {test_message}")
        else:
            test_message = args.message or "这是一条测试消息，来自MQ监听器 v1.8"
            logger.info(f"测试发送文本消息: {test_message}")

        # 测试发送到群
        if args.group:
            logger.info(f"测试发送群消息到: {args.group}")

            # 处理@用户
            at_users = []
            if args.atall and not is_image:  # @全体成员
                at_users = ["所有人"]
                logger.info(f"需要@全体成员")
            elif args.at and not is_image:  # @指定用户
                at_users = args.at.split(',')
                logger.info(f"需要@的用户: {at_users}")

            data = {
                "group_name": [args.group],
                "message": test_message,
                "receiver_name": at_users,
                "time": time.strftime("%Y-%m-%d %H:%M:%S")
            }
            wx_adapter.process_message(data)

        # 测试发送到用户
        if args.user:
            logger.info(f"测试发送个人消息到: {args.user}")
            data = {
                "group_name": [],
                "message": test_message,
                "receiver_name": [args.user],
                "time": time.strftime("%Y-%m-%d %H:%M:%S")
            }
            wx_adapter.process_message(data)

        # 如果没有指定群或用户，显示可用的群和用户
        if not args.group and not args.user:
            logger.info("未指定接收者，刷新缓存并显示可用的群和用户")
            wx_adapter.refresh_cache()
            logger.info(f"可用的群列表: {list(wx_adapter.groups_cache.keys())}")
            logger.info(f"可用的好友列表: {list(wx_adapter.friends_cache.keys())}")

            # 测试@功能
            test_group = next(iter(wx_adapter.groups_cache.keys()), None)
            if test_group:
                logger.info(f"测试@功能，发送到群: {test_group}")
                data = {
                    "group_name": [test_group],
                    "message": "这是一条@测试消息",
                    "receiver_name": ["所有人"],
                    "time": time.strftime("%Y-%m-%d %H:%M:%S")
                }
                wx_adapter.process_message(data)

        logger.info("测试完成")
        exit(0)

    # 检查MQ功能是否启用
    if not mq_config.get("enabled", False):
        logger.warning("MessageQueue功能在main_config.toml中未启用，请设置MessageQueue.enabled = true")
        # 尝试读取单独的配置文件
        try:
            with open('config.json', 'r', encoding='utf-8') as f:
                config = json.load(f)
                logger.info("使用config.json中的配置")
        except Exception as e:
            logger.error(f"读取config.json失败: {e}，将使用默认配置")
            config = {
                'rabbitmq_host': 'localhost',
                'rabbitmq_port': 5672,
                'rabbitmq_queue': 'message_queue',
                'rabbitmq_user': 'guest',
                'rabbitmq_password': 'guest'
            }
    else:
        # 使用main_config.toml中的配置
        config = {
            'rabbitmq_host': mq_config.get("host", "localhost"),
            'rabbitmq_port': mq_config.get("port", 5672),
            'rabbitmq_queue': mq_config.get("queue", "message_queue"),
            'rabbitmq_user': mq_config.get("username", "guest"),
            'rabbitmq_password': mq_config.get("password", "guest")
        }
        logger.info(
            f"使用main_config.toml中的配置: {config['rabbitmq_host']}:{config['rabbitmq_port']}, 队列: {config['rabbitmq_queue']}")

    # 启动消息队列监听器
    mq_listener = MQListener(config)
    mq_listener.start()

    # 保持主线程运行
    try:
        while True:
            time.sleep(1)
    except KeyboardInterrupt:
        logger.info("接收到键盘中断，停止监听")
        mq_listener.stop()<|MERGE_RESOLUTION|>--- conflicted
+++ resolved
@@ -673,36 +673,21 @@
         return None
 
     def find_member_wxid(self, group_wxid, member_name):
-<<<<<<< HEAD
-        """在指定群聊中查找成员wxid - 优先从好友列表匹配"""
-        # 优先从好友列表中查找
-        logger.info(f"优先从好友列表中查找成员 {member_name}")
-=======
         """在指定群聊中查找成员wxid - 优先从好友列表查找，找不到再查群成员"""
         # 优先从好友列表中查找
         logger.info(f"优先从好友列表查找成员: {member_name}")
->>>>>>> f330f3c5
         friend_wxid = self.find_friend_wxid(member_name)
 
         if friend_wxid:
             logger.info(f"在好友列表中找到 {member_name} 的wxid: {friend_wxid}")
-<<<<<<< HEAD
-            # 如果在好友列表中找到，添加到群成员缓存中以便下次快速访问
-=======
             # 如果在好友列表中找到，也添加到群成员缓存中以备后用
->>>>>>> f330f3c5
             if group_wxid not in self.members_cache:
                 self.members_cache[group_wxid] = {}
             self.members_cache[group_wxid][member_name] = friend_wxid
             return friend_wxid
 
-<<<<<<< HEAD
-        # 如果好友列表中没有找到，再从群成员中查找
-        logger.info(f"好友列表中未找到 {member_name}，尝试从群 {group_wxid} 成员中查找")
-=======
         # 好友列表中没找到，再从群成员中查找
         logger.info(f"好友列表中未找到 {member_name}，继续在群 {group_wxid} 成员中查找")
->>>>>>> f330f3c5
         
         # 首先检查是否有该群的缓存
         if group_wxid not in self.members_cache:
@@ -743,11 +728,7 @@
                     self.members_cache[group_wxid][member_name] = wxid
                     return wxid
 
-<<<<<<< HEAD
-        logger.warning(f"无法找到成员 {member_name} 的wxid，所有匹配方法均失败")
-=======
         logger.warning(f"无法找到成员 {member_name} 的wxid，好友列表和群成员列表中均未找到")
->>>>>>> f330f3c5
         return None
 
     async def process_message_async(self, data):
@@ -968,10 +949,6 @@
             响应结果
         """
         try:
-<<<<<<< HEAD
-
-=======
->>>>>>> f330f3c5
             # 处理at_list参数
             at_str = ""
             if at_list:
@@ -1283,11 +1260,8 @@
             logger.error(f"发送@全体成员消息时发生异常: {e}")
             return {"success": False, "error": str(e)}
 
-<<<<<<< HEAD
-=======
-
-
->>>>>>> f330f3c5
+
+
 
 class MessageConsumer(Thread):
     """消息队列消费者，负责从MQ接收消息并处理"""
